# Hidden Markov Models
#
# Author: Ron Weiss <ronweiss@gmail.com>
# and Shiqiao Du <lucidfrontier.45@gmail.com>

"""
The :mod:`sklearn.hmm` module implements hidden Markov models.

**Warning:** :mod:`sklearn.hmm` is orphaned, undocumented and has known
numerical stability issues. If nobody volunteers to write documentation and
make it more stable, this module will be removed in version 0.11.
"""

import string

import numpy as np

from .utils import check_random_state
from .utils.extmath import logsumexp
from .base import BaseEstimator
from .mixture import (
    GMM, log_multivariate_normal_density, sample_gaussian,
    distribute_covar_matrix_to_match_covariance_type, _validate_covars)
from . import cluster
from .utils import deprecated
from . import _hmmc


ZEROLOGPROB = -1e200
EPS = np.finfo(float).eps
NEGINF = -np.inf
decoder_algorithms = ("viterbi", "map")


def normalize(A, axis=None):
    """ Normalize the input array so that it sums to 1.

    Parameters
    ----------
    A: array, shape (n_samples, n_features)
       Non-normalized input data
    axis: int
          dimension along which normalization is performed

    Returns
    -------
    normalized_A: array, shape (n_samples, n_features)
        A with values normalized (summing to 1) along the prescribed axis

    WARNING: Modifies inplace the array
    """
    A += EPS
    Asum = A.sum(axis)
    if axis and A.ndim > 1:
        # Make sure we don't divide by zero.
        Asum[Asum == 0] = 1
        shape = list(A.shape)
        shape[axis] = 1
        Asum.shape = shape
    return A / Asum


class _BaseHMM(BaseEstimator):
    """Hidden Markov Model base class.

    Representation of a hidden Markov model probability distribution.
    This class allows for easy evaluation of, sampling from, and
    maximum-likelihood estimation of the parameters of a HMM.

    See the instance documentation for details specific to a
    particular object.

    Attributes
    ----------
    n_components : int
        Number of states in the model.

    transmat : array, shape (`n_components`, `n_components`)
        Matrix of transition probabilities between states.

    startprob : array, shape ('n_components`,)
        Initial state occupation distribution.

    transmat_prior : array, shape (`n_components`, `n_components`)
        Matrix of prior transition probabilities between states.

    startprob_prior : array, shape ('n_components`,)
        Initial state occupation prior distribution.

    algorithm : string, one of the decoder_algorithms
        decoder algorithm

    random_state: RandomState or an int seed (0 by default)
        A random number generator instance

    See Also
    --------
    GMM : Gaussian mixture model
    """

    # This class implements the public interface to all HMMs that
    # derive from it, including all of the machinery for the
    # forward-backward and Viterbi algorithms.  Subclasses need only
    # implement _generate_sample_from_state(), _compute_log_likelihood(),
    # _init(), _initialize_sufficient_statistics(),
    # _accumulate_sufficient_statistics(), and _do_mstep(), all of
    # which depend on the specific emission distribution.
    #
    # Subclasses will probably also want to implement properties for
    # the emission distribution parameters to expose them publically.

    def __init__(self, n_components=1, startprob=None, transmat=None,
            startprob_prior=None, transmat_prior=None,
            algorithm="viterbi", random_state=None):
        self.n_components = n_components

        if startprob is None:
            startprob = np.tile(1.0 / n_components, n_components)
        self.startprob_ = startprob

        if startprob_prior is None:
            startprob_prior = 1.0
        self.startprob_prior = startprob_prior

        if transmat is None:
            transmat = np.tile(1.0 / n_components,
                    (n_components, n_components))
        self.transmat_ = transmat

        if transmat_prior is None:
            transmat_prior = 1.0
        self.transmat_prior = transmat_prior

        if algorithm in decoder_algorithms:
            self._algorithm = algorithm
        else:
            self._algorithm = "viterbi"
        self.random_state = random_state

    def eval(self, obs):
        """Compute the log probability under the model and compute posteriors

        Implements rank and beam pruning in the forward-backward
        algorithm to speed up inference in large models.

        Parameters
        ----------
        obs : array_like, shape (n, n_features)
            Sequence of n_features-dimensional data points.  Each row
            corresponds to a single point in the sequence.

        Returns
        -------
        logprob : float
            Log likelihood of the sequence `obs`
        posteriors: array_like, shape (n, n_components)
            Posterior probabilities of each state for each
            observation

        See Also
        --------
        score : Compute the log probability under the model
        decode : Find most likely state sequence corresponding to a `obs`
        """
        obs = np.asarray(obs)
        framelogprob = self._compute_log_likelihood(obs)
        logprob, fwdlattice = self._do_forward_pass(framelogprob)
        bwdlattice = self._do_backward_pass(framelogprob)
        gamma = fwdlattice + bwdlattice
        # gamma is guaranteed to be correctly normalized by logprob at
        # all frames, unless we do approximate inference using pruning.
        # So, we will normalize each frame explicitly in case we
        # pruned too aggressively.
        posteriors = np.exp(gamma.T - logsumexp(gamma, axis=1)).T
        posteriors += np.finfo(np.float32).eps
        posteriors /= np.sum(posteriors, axis=1).reshape((-1, 1))
        return logprob, posteriors

    def score(self, obs):
        """Compute the log probability under the model.

        Parameters
        ----------
        obs : array_like, shape (n, n_features)
            Sequence of n_features-dimensional data points.  Each row
            corresponds to a single data point.

        Returns
        -------
        logprob : float
            Log likelihood of the `obs`

        See Also
        --------
        eval : Compute the log probability under the model and posteriors
        decode : Find most likely state sequence corresponding to a `obs`
        """
        obs = np.asarray(obs)
        framelogprob = self._compute_log_likelihood(obs)
        logprob, _ = self._do_forward_pass(framelogprob)
        return logprob

    def _decode_viterbi(self, obs):
        """Find most likely state sequence corresponding to `obs`.

        Uses the Viterbi algorithm.

        Parameters
        ----------
        obs : array_like, shape (n, n_features)
            List of n_features-dimensional data points.  Each row
            corresponds to a single data point.

        Returns
        -------
        viterbi_logprob : float
            Log probability of the maximum likelihood path through the HMM
        state_sequence : array_like, shape (n,)
            Index of the most likely states for each observation

        See Also
        --------
        eval : Compute the log probability under the model and posteriors
        score : Compute the log probability under the model
        """
        obs = np.asarray(obs)
        framelogprob = self._compute_log_likelihood(obs)
        viterbi_logprob, state_sequence = self._do_viterbi_pass(framelogprob)
        return viterbi_logprob, state_sequence

    def _decode_map(self, obs):
        """Find most likely state sequence corresponding to `obs`.

        Uses the maximum a posteriori estimation.

        Parameters
        ----------
        obs : array_like, shape (n, n_features)
            List of n_features-dimensional data points.  Each row
            corresponds to a single data point.

        Returns
        -------
        map_logprob : float
            Log probability of the maximum likelihood path through the HMM
        state_sequence : array_like, shape (n,)
            Index of the most likely states for each observation

        See Also
        --------
        eval : Compute the log probability under the model and posteriors
        score : Compute the log probability under the model
        """
        _, posteriors = self.eval(obs)
        state_sequence = np.argmax(posteriors, axis=1)
        map_logprob = np.max(posteriors, axis=1).sum()
        return map_logprob, state_sequence

    def decode(self, obs, algorithm="viterbi"):
        """Find most likely state sequence corresponding to `obs`.
        Uses the selected algorithm for decoding.

        Parameters
        ----------
        obs : array_like, shape (n, n_features)
            List of n_features-dimensional data points.  Each row
            corresponds to a single data point.

        algorithm : string, one of the `decoder_algorithms`
            decoder algorithm to be used

        Returns
        -------
        logprob : float
            Log probability of the maximum likelihood path through the HMM
        state_sequence : array_like, shape (n,)
            Index of the most likely states for each observation

        See Also
        --------
        eval : Compute the log probability under the model and posteriors
        score : Compute the log probability under the model
        """
        if self._algorithm in decoder_algorithms:
            algorithm = self._algorithm
        elif algorithm in decoder_algorithms:
            algorithm = algorithm
        decoder = {"viterbi": self._decode_viterbi,
                   "map": self._decode_map}
        logprob, state_sequence = decoder[algorithm](obs)
        return logprob, state_sequence

    def predict(self, obs, algorithm="viterbi"):
        """Find most likely state sequence corresponding to `obs`.

        Parameters
        ----------
        obs : array_like, shape (n, n_features)
            List of n_features-dimensional data points.  Each row
            corresponds to a single data point.

        Returns
        -------
        state_sequence : array_like, shape (n,)
            Index of the most likely states for each observation
        """
        _, state_sequence = self.decode(obs, algorithm)
        return state_sequence

    def predict_proba(self, obs):
        """Compute the posterior probability for each state in the model

        Parameters
        ----------
        obs : array_like, shape (n, n_features)
            List of n_features-dimensional data points.  Each row
            corresponds to a single data point.

        Returns
        -------
        T : array-like, shape (n, n_components)
            Returns the probability of the sample for each state in the model.
        """
        _, posteriors = self.eval(obs)
        return posteriors

    def sample(self, n=1, random_state=None):
        """Generate random samples from the model.

        Parameters
        ----------
        n : int
            Number of samples to generate.

        random_state: RandomState or an int seed (0 by default)
            A random number generator instance. If None is given, the
            object's random_state is used

        Returns
        -------
        (obs, hidden_states)
        obs : array_like, length `n` List of samples
        hidden_states : array_like, length `n` List of hidden states
        """
        if random_state is None:
            random_state = self.random_state
        random_state = check_random_state(random_state)

        startprob_pdf = self.startprob_
        startprob_cdf = np.cumsum(startprob_pdf)
        transmat_pdf = self.transmat_
        transmat_cdf = np.cumsum(transmat_pdf, 1)

        # Initial state.
        rand = random_state.rand()
        currstate = (startprob_cdf > rand).argmax()
        hidden_states = [currstate]
        obs = [self._generate_sample_from_state(
                                currstate, random_state=random_state)]

        for _ in xrange(n - 1):
            rand = random_state.rand()
            currstate = (transmat_cdf[currstate] > rand).argmax()
            hidden_states.append(currstate)
            obs.append(self._generate_sample_from_state(
                                currstate, random_state=random_state))

        return np.array(obs), np.array(hidden_states, dtype=int)

    @deprecated("rvs is deprecated in 0.11 will be removed in 0.13:"
            + " use sample instead")
    def rvs(self, n=1, random_state=None):
        return self.sample(n, random_state)

    def fit(self, obs, n_iter=10, thresh=1e-2, params=string.ascii_letters,
            init_params=string.ascii_letters, **kwargs):
        """Estimate model parameters.

        An initialization step is performed before entering the EM
        algorithm. If you want to avoid this step, set the keyword
        argument init_params to the empty string ''. Likewise, if you
        would like just to do an initialization, call this method with
        n_iter=0.

        Parameters
        ----------
        obs : list
            List of array-like observation sequences (shape (n_i, n_features)).

        n_iter : int, optional
            Number of iterations to perform.

        thresh : float, optional
            Convergence threshold.

        params : string, optional
            Controls which parameters are updated in the training
            process.  Can contain any combination of 's' for startprob,
            't' for transmat, 'm' for means, and 'c' for covars, etc.
            Defaults to all parameters.

        init_params : string, optional
            Controls which parameters are initialized prior to
            training.  Can contain any combination of 's' for
            startprob, 't' for transmat, 'm' for means, and 'c' for
            covars, etc.  Defaults to all parameters.

        Notes
        -----
        In general, `logprob` should be non-decreasing unless
        aggressive pruning is used.  Decreasing `logprob` is generally
        a sign of overfitting (e.g. a covariance parameter getting too
        small).  You can fix this by getting more training data, or
        decreasing `covars_prior`.
        """
        self._init(obs, init_params)

        logprob = []
        for i in xrange(n_iter):
            # Expectation step
            stats = self._initialize_sufficient_statistics()
            curr_logprob = 0
            for seq in obs:
                framelogprob = self._compute_log_likelihood(seq)
                lpr, fwdlattice = self._do_forward_pass(framelogprob)
                bwdlattice = self._do_backward_pass(framelogprob)
                gamma = fwdlattice + bwdlattice
                posteriors = np.exp(gamma.T - logsumexp(gamma, axis=1)).T
                curr_logprob += lpr
                self._accumulate_sufficient_statistics(
                    stats, seq, framelogprob, posteriors, fwdlattice,
                    bwdlattice, params)
            logprob.append(curr_logprob)

            # Check for convergence.
            if i > 0 and abs(logprob[-1] - logprob[-2]) < thresh:
                break

            # Maximization step
            self._do_mstep(stats, params)

        return self

    def _get_algorithm(self):
        "decoder algorithm"
        return self._algorithm

    def _set_algorithm(self, algorithm):
        if algorithm not in decoder_algorithms:
            raise ValueError("algorithm must be one of the decoder_algorithms")
        self._algorithm = algorithm

    algorithm = property(_get_algorithm, _set_algorithm)

    def _get_startprob(self):
        """Mixing startprob for each state."""
        return np.exp(self._log_startprob)

    def _set_startprob(self, startprob):
        if len(startprob) != self.n_components:
            raise ValueError('startprob must have length n_components')
        if not np.allclose(np.sum(startprob), 1.0):
            raise ValueError('startprob must sum to 1.0')

        self._log_startprob = np.log(np.asarray(startprob).copy())

    startprob_ = property(_get_startprob, _set_startprob)

    def _get_transmat(self):
        """Matrix of transition probabilities."""
        return np.exp(self._log_transmat)

    def _set_transmat(self, transmat):
        if (np.asarray(transmat).shape
                != (self.n_components, self.n_components)):
            raise ValueError('transmat must have shape ' +
                    '(n_components, n_components)')
        if not np.all(np.allclose(np.sum(transmat, axis=1), 1.0)):
            raise ValueError('Rows of transmat must sum to 1.0')

        self._log_transmat = np.log(np.asarray(transmat).copy())
        underflow_idx = np.isnan(self._log_transmat)
        self._log_transmat[underflow_idx] = NEGINF

    transmat_ = property(_get_transmat, _set_transmat)

    def _do_viterbi_pass(self, framelogprob):
        n_observations, n_components = framelogprob.shape
        state_sequence, logprob = _hmmc._viterbi(
                n_observations, n_components, self._log_startprob,
                self._log_transmat, framelogprob)
        return logprob, state_sequence

    def _do_forward_pass(self, framelogprob):

        n_observations, n_components = framelogprob.shape
        fwdlattice = np.zeros((n_observations, n_components))
        _hmmc._forward(n_observations, n_components, self._log_startprob,
                self._log_transmat, framelogprob, fwdlattice)
        fwdlattice[fwdlattice <= ZEROLOGPROB] = NEGINF
        return logsumexp(fwdlattice[-1]), fwdlattice

    def _do_backward_pass(self, framelogprob):
        n_observations, n_components = framelogprob.shape
        bwdlattice = np.zeros((n_observations, n_components))
        _hmmc._backward(n_observations, n_components,
                self._log_startprob, self._log_transmat,
                framelogprob, bwdlattice)

        bwdlattice[bwdlattice <= ZEROLOGPROB] = NEGINF

        return bwdlattice

    def _compute_log_likelihood(self, obs):
        pass

    def _generate_sample_from_state(self, state, random_state=None):
        pass

    def _init(self, obs, params):
        if 's' in params:
            self.startprob_[:] = 1.0 / self.n_components
        if 't' in params:
            self.transmat_[:] = 1.0 / self.n_components

    # Methods used by self.fit()

    def _initialize_sufficient_statistics(self):
        stats = {'nobs': 0,
                 'start': np.zeros(self.n_components),
                 'trans': np.zeros((self.n_components, self.n_components))}
        return stats

    def _accumulate_sufficient_statistics(self, stats, seq, framelogprob,
                                          posteriors, fwdlattice, bwdlattice,
                                          params):
        stats['nobs'] += 1
        if 's' in params:
            stats['start'] += posteriors[0]
        if 't' in params:
            if _hmmc:
                n_observations, n_components = framelogprob.shape
                lneta = np.zeros((n_observations - 1,
                            n_components, n_components))
                lnP = logsumexp(fwdlattice[-1])
                _hmmc._compute_lneta(n_observations, n_components,
                        fwdlattice, self._log_transmat, bwdlattice,
                        framelogprob, lnP, lneta)
                stats["trans"] += np.exp(logsumexp(lneta, 0))
            else:
                for t in xrange(len(framelogprob)):
                    zeta = (fwdlattice[t - 1][:, np.newaxis]
                            + self._log_transmat + framelogprob[t]
                            + bwdlattice[t])
                    stats['trans'] += np.exp(zeta - logsumexp(zeta))

    def _do_mstep(self, stats, params):
        # Based on Huang, Acero, Hon, "Spoken Language Processing",
        # p. 443 - 445
        if 's' in params:
            self.startprob_ = normalize(
                np.maximum(self.startprob_prior - 1.0 + stats['start'], 1e-20))
        if 't' in params:
            self.transmat_ = normalize(
                np.maximum(self.transmat_prior - 1.0 + stats['trans'], 1e-20),
                axis=1)


class GaussianHMM(_BaseHMM):
    """Hidden Markov Model with Gaussian emissions

    Representation of a hidden Markov model probability distribution.
    This class allows for easy evaluation of, sampling from, and
    maximum-likelihood estimation of the parameters of a HMM.

    Parameters
    ----------
    n_components : int
        Number of states.

    _covariance_type : string
        String describing the type of covariance parameters to
        use.  Must be one of 'spherical', 'tied', 'diag', 'full'.
        Defaults to 'diag'.

    Attributes
    ----------
    covariance_type : string
        String describing the type of covariance parameters used by
        the model.  Must be one of 'spherical', 'tied', 'diag', 'full'.

    n_features : int
        Dimensionality of the Gaussian emissions.

    n_components : int
        Number of states in the model.

    transmat : array, shape (`n_components`, `n_components`)
        Matrix of transition probabilities between states.

    startprob : array, shape ('n_components`,)
        Initial state occupation distribution.

    means : array, shape (`n_components`, `n_features`)
        Mean parameters for each state.

    covars : array
        Covariance parameters for each state.  The shape depends on
        `_covariance_type`::

            (`n_components`,)                   if 'spherical',
            (`n_features`, `n_features`)              if 'tied',
            (`n_components`, `n_features`)           if 'diag',
            (`n_components`, `n_features`, `n_features`)  if 'full'

    random_state: RandomState or an int seed (0 by default)
        A random number generator instance

    Examples
    --------
    >>> from sklearn.hmm import GaussianHMM
    >>> GaussianHMM(n_components=2)
    ...                             #doctest: +ELLIPSIS +NORMALIZE_WHITESPACE
    GaussianHMM(algorithm='viterbi', covariance_type='diag', covars_prior=0.01,
        covars_weight=1, means_prior=None, means_weight=0, n_components=2,
        random_state=None, startprob=None, startprob_prior=1.0, transmat=None,
        transmat_prior=1.0)

    See Also
    --------
    GMM : Gaussian mixture model
    """

    def __init__(self, n_components=1, covariance_type='diag', startprob=None,
                 transmat=None, startprob_prior=None, transmat_prior=None,
                 algorithm="viterbi", means_prior=None, means_weight=0,
                 covars_prior=1e-2, covars_weight=1,
                 random_state=None):
        _BaseHMM.__init__(self, n_components, startprob, transmat,
                                        startprob_prior=startprob_prior,
                                        transmat_prior=transmat_prior,
                                        algorithm=algorithm,
                                        random_state=random_state)

        self._covariance_type = covariance_type
        if not covariance_type in ['spherical', 'tied', 'diag', 'full']:
            raise ValueError('bad covariance_type')

        self.means_prior = means_prior
        self.means_weight = means_weight

        self.covars_prior = covars_prior
        self.covars_weight = covars_weight

    # Read-only properties.
    @property
    def covariance_type(self):
        """Covariance type of the model.

        Must be one of 'spherical', 'tied', 'diag', 'full'.
        """
        return self._covariance_type

    def _get_means(self):
        """Mean parameters for each state."""
        return self._means_

    def _set_means(self, means):
        means = np.asarray(means)
        if hasattr(self, 'n_features') and \
               means.shape != (self.n_components, self.n_features):
            raise ValueError('means must have shape' +
                    '(n_components, n_features)')
        self._means_ = means.copy()
        self.n_features = self._means_.shape[1]

    means_ = property(_get_means, _set_means)

    def _get_covars(self):
        """Return covars as a full matrix."""
        if self._covariance_type == 'full':
            return self._covars_
        elif self._covariance_type == 'diag':
            return [np.diag(cov) for cov in self._covars_]
        elif self._covariance_type == 'tied':
            return [self._covars_] * self.n_components
        elif self._covariance_type == 'spherical':
            return [np.eye(self.n_features) * f for f in self._covars_]

    def _set_covars(self, covars):
        covars = np.asarray(covars)
        _validate_covars(covars, self._covariance_type, self.n_components)
        self._covars_ = covars.copy()

    covars_ = property(_get_covars, _set_covars)

    def _compute_log_likelihood(self, obs):
        return log_multivariate_normal_density(
            obs, self._means_, self._covars_, self._covariance_type)

    def _generate_sample_from_state(self, state, random_state=None):
        if self._covariance_type == 'tied':
            cv = self._covars_
        else:
            cv = self._covars_[state]
        return sample_gaussian(self._means_[state], cv, self._covariance_type,
                               random_state=random_state)

    def _init(self, obs, params='stmc'):
        super(GaussianHMM, self)._init(obs, params=params)

        if (hasattr(self, 'n_features')
            and self.n_features != obs[0].shape[1]):
            raise ValueError('Unexpected number of dimensions, got %s but '
                             'expected %s' % (obs[0].shape[1],
                                              self.n_features))

        self.n_features = obs[0].shape[1]

        if 'm' in params:
            self._means_ = cluster.KMeans(
                k=self.n_components).fit(obs[0]).cluster_centers_
        if 'c' in params:
            cv = np.cov(obs[0].T)
            if not cv.shape:
                cv.shape = (1, 1)
            self._covars_ = distribute_covar_matrix_to_match_covariance_type(
                cv, self._covariance_type, self.n_components)

    def _initialize_sufficient_statistics(self):
        stats = super(GaussianHMM, self)._initialize_sufficient_statistics()
        stats['post'] = np.zeros(self.n_components)
        stats['obs'] = np.zeros((self.n_components, self.n_features))
        stats['obs**2'] = np.zeros((self.n_components, self.n_features))
        stats['obs*obs.T'] = np.zeros((self.n_components, self.n_features,
                                       self.n_features))
        return stats

    def _accumulate_sufficient_statistics(self, stats, obs, framelogprob,
                                          posteriors, fwdlattice, bwdlattice,
                                          params):
        super(GaussianHMM, self)._accumulate_sufficient_statistics(
            stats, obs, framelogprob, posteriors, fwdlattice, bwdlattice,
            params)

        if 'm' in params or 'c' in params:
            stats['post'] += posteriors.sum(axis=0)
            stats['obs'] += np.dot(posteriors.T, obs)

        if 'c' in params:
            if self._covariance_type in ('spherical', 'diag'):
                stats['obs**2'] += np.dot(posteriors.T, obs ** 2)
            elif self._covariance_type in ('tied', 'full'):
                for t, o in enumerate(obs):
                    obsobsT = np.outer(o, o)
                    for c in xrange(self.n_components):
                        stats['obs*obs.T'][c] += posteriors[t, c] * obsobsT

    def _do_mstep(self, stats, params):
        super(GaussianHMM, self)._do_mstep(stats, params)

        # Based on Huang, Acero, Hon, "Spoken Language Processing",
        # p. 443 - 445
        denom = stats['post'][:, np.newaxis]
        if 'm' in params:
            prior = self.means_prior
            weight = self.means_weight
            if prior is None:
                weight = 0
                prior = 0
            self._means_ = (weight * prior + stats['obs']) / (weight + denom)

        if 'c' in params:
            covars_prior = self.covars_prior
            covars_weight = self.covars_weight
            if covars_prior is None:
                covars_weight = 0
                covars_prior = 0

            means_prior = self.means_prior
            means_weight = self.means_weight
            if means_prior is None:
                means_weight = 0
                means_prior = 0
            meandiff = self._means_ - means_prior

            if self._covariance_type in ('spherical', 'diag'):
                cv_num = (means_weight * (meandiff) ** 2
                          + stats['obs**2']
                          - 2 * self._means_ * stats['obs']
                          + self._means_ ** 2 * denom)
                cv_den = max(covars_weight - 1, 0) + denom
                self._covars_ = (covars_prior + cv_num) / cv_den
                if self._covariance_type == 'spherical':
                    self._covars_ = np.tile(self._covars_.mean(1)
                            [:, np.newaxis], (1, self._covars_.shape[1]))
            elif self._covariance_type in ('tied', 'full'):
                cvnum = np.empty((self.n_components, self.n_features,
                                  self.n_features))
                for c in xrange(self.n_components):
                    obsmean = np.outer(stats['obs'][c], self._means_[c])

                    cvnum[c] = (means_weight * np.outer(meandiff[c],
                                                        meandiff[c])
                                + stats['obs*obs.T'][c]
                                - obsmean - obsmean.T
                                + np.outer(self._means_[c], self._means_[c])
                                * stats['post'][c])
                cvweight = max(covars_weight - self.n_features, 0)
                if self._covariance_type == 'tied':
                    self._covars_ = ((covars_prior + cvnum.sum(axis=0))
                                    / (cvweight + stats['post'].sum()))
                elif self._covariance_type == 'full':
                    self._covars_ = ((covars_prior + cvnum)
                                   / (cvweight + stats['post'][:, None, None]))


class MultinomialHMM(_BaseHMM):
    """Hidden Markov Model with multinomial (discrete) emissions

    Attributes
    ----------
    n_components : int
        Number of states in the model.

    n_symbols : int
        Number of possible symbols emitted by the model (in the observations).

    transmat : array, shape (`n_components`, `n_components`)
        Matrix of transition probabilities between states.

    startprob : array, shape ('n_components`,)
        Initial state occupation distribution.

    emissionprob : array, shape ('n_components`, 'n_symbols`)
        Probability of emitting a given symbol when in each state.

    random_state: RandomState or an int seed (0 by default)
        A random number generator instance

    Examples
    --------
    >>> from sklearn.hmm import MultinomialHMM
    >>> MultinomialHMM(n_components=2)
    ...                             #doctest: +ELLIPSIS +NORMALIZE_WHITESPACE
    MultinomialHMM(algorithm='viterbi', n_components=2, random_state=None,
                   startprob=None, startprob_prior=1.0, transmat=None,
                   transmat_prior=1.0)

    See Also
    --------
    GaussianHMM : HMM with Gaussian emissions
    """

    def __init__(self, n_components=1, startprob=None, transmat=None,
            startprob_prior=None, transmat_prior=None,
            algorithm="viterbi", random_state=None):
        """Create a hidden Markov model with multinomial emissions.

        Parameters
        ----------
        n_components : int
            Number of states.
        """
        _BaseHMM.__init__(self, n_components, startprob, transmat,
                                             startprob_prior=startprob_prior,
                                             transmat_prior=transmat_prior,
                                             algorithm=algorithm,
                                             random_state=random_state)

    def _get_emissionprob(self):
        """Emission probability distribution for each state."""
        return np.exp(self._log_emissionprob)

    def _set_emissionprob(self, emissionprob):
        emissionprob = np.asarray(emissionprob)
        if hasattr(self, 'n_symbols') and \
               emissionprob.shape != (self.n_components, self.n_symbols):
            raise ValueError('emissionprob must have shape '
                             '(n_components, n_symbols)')

        self._log_emissionprob = np.log(emissionprob)
        underflow_idx = np.isnan(self._log_emissionprob)
        self._log_emissionprob[underflow_idx] = NEGINF
        self.n_symbols = self._log_emissionprob.shape[1]

    emissionprob_ = property(_get_emissionprob, _set_emissionprob)

    def _compute_log_likelihood(self, obs):
        return self._log_emissionprob[:, obs].T

    def _generate_sample_from_state(self, state, random_state=None):
        cdf = np.cumsum(self.emissionprob_[state, :])
        random_state = check_random_state(random_state)
        rand = random_state.rand()
        symbol = (cdf > rand).argmax()
        return symbol

    def _init(self, obs, params='ste'):
        super(MultinomialHMM, self)._init(obs, params=params)

        if 'e' in params:
            emissionprob = normalize(np.random.rand(self.n_components,
                                                    self.n_symbols), 1)
            self.emissionprob_ = emissionprob

    def _initialize_sufficient_statistics(self):
        stats = super(MultinomialHMM, self)._initialize_sufficient_statistics()
        stats['obs'] = np.zeros((self.n_components, self.n_symbols))
        return stats

    def _accumulate_sufficient_statistics(self, stats, obs, framelogprob,
                                          posteriors, fwdlattice, bwdlattice,
                                          params):
        super(MultinomialHMM, self)._accumulate_sufficient_statistics(
            stats, obs, framelogprob, posteriors, fwdlattice, bwdlattice,
            params)
        if 'e' in params:
            for t, symbol in enumerate(obs):
                stats['obs'][:, symbol] += posteriors[t]

    def _do_mstep(self, stats, params):
        super(MultinomialHMM, self)._do_mstep(stats, params)
        if 'e' in params:
            self.emissionprob_ = (stats['obs']
                                 / stats['obs'].sum(1)[:, np.newaxis])


class GMMHMM(_BaseHMM):
    """Hidden Markov Model with Gaussin mixture emissions

    Attributes
    ----------
    n_components : int
        Number of states in the model.

    transmat : array, shape (`n_components`, `n_components`)
        Matrix of transition probabilities between states.

    startprob : array, shape ('n_components`,)
        Initial state occupation distribution.

    gmms : array of GMM objects, length `n_components`
        GMM emission distributions for each state.

    random_state: RandomState or an int seed (0 by default)
        A random number generator instance

    Examples
    --------
    >>> from sklearn.hmm import GMMHMM
    >>> GMMHMM(n_components=2, n_mix=10, covariance_type='diag')
    ... # doctest: +ELLIPSIS, +NORMALIZE_WHITESPACE
<<<<<<< HEAD
    GMMHMM(covariance_type=None,
        gmms=[GMM(covariance_type=None, min_covar=0.001, n_components=10,
            random_state=None, thresh=0.01), GMM(covariance_type=None,
                min_covar=0.001, n_components=10, random_state=None,
                thresh=0.01)],
        n_components=2, n_mix=10, startprob=None, startprob_prior=1.0,
        transmat=None, transmat_prior=1.0)
=======
    GMMHMM(algorithm='viterbi', covariance_type='diag', covars_prior=0.01,
        gmms=[GMM(covariance_type=None, min_covar=0.001, n_components=10,
        random_state=None, thresh=0.01), GMM(covariance_type=None,
        min_covar=0.001, n_components=10, random_state=None, thresh=0.01)],
        n_components=2, n_mix=10, random_state=None, startprob=None,
        startprob_prior=1.0, transmat=None, transmat_prior=1.0)
>>>>>>> e361207e

    See Also
    --------
    GaussianHMM : HMM with Gaussian emissions
    """

    def __init__(self, n_components=1, n_mix=1, startprob=None, transmat=None,
            startprob_prior=None, transmat_prior=None, algorithm="viterbi",
            gmms=None, covariance_type='diag', covars_prior=1e-2,
            random_state=None):
        """Create a hidden Markov model with GMM emissions.

        Parameters
        ----------
        n_components : int
            Number of states.
        """
        _BaseHMM.__init__(self, n_components, startprob, transmat,
                                     startprob_prior=startprob_prior,
                                     transmat_prior=transmat_prior,
                                     algorithm=algorithm,
                                     random_state=random_state)

        # XXX: Hotfit for n_mix that is incompatible with the scikit's
        # BaseEstimator API
        self.n_mix = n_mix
        self._covariance_type = covariance_type
        self.covars_prior = covars_prior
        if gmms is None:
            gmms = []
            for x in xrange(self.n_components):
                if covariance_type is None:
                    g = GMM(n_mix)
                else:
                    g = GMM(n_mix, covariance_type=covariance_type)
                gmms.append(g)
        self.gmms = gmms

    # Read-only properties.
    @property
    def covariance_type(self):
        """Covariance type of the model.

        Must be one of 'spherical', 'tied', 'diag', 'full'.
        """
        return self._covariance_type

    def _compute_log_likelihood(self, obs):
        return np.array([g.score(obs) for g in self.gmms]).T

    def _generate_sample_from_state(self, state, random_state=None):
        return self.gmms[state].sample(1, random_state=random_state).flatten()

    def _init(self, obs, params='stwmc'):
        super(GMMHMM, self)._init(obs, params=params)

        allobs = np.concatenate(obs, 0)
        for g in self.gmms:
            g.fit(allobs, n_iter=0, init_params=params)

    def _initialize_sufficient_statistics(self):
        stats = super(GMMHMM, self)._initialize_sufficient_statistics()
        stats['norm'] = [np.zeros(g.weights_.shape) for g in self.gmms]
        stats['means'] = [np.zeros(np.shape(g.means_)) for g in self.gmms]
        stats['covars'] = [np.zeros(np.shape(g.covars_)) for g in self.gmms]
        return stats

    def _accumulate_sufficient_statistics(self, stats, obs, framelogprob,
                                          posteriors, fwdlattice, bwdlattice,
                                          params):
        super(GMMHMM, self)._accumulate_sufficient_statistics(
            stats, obs, framelogprob, posteriors, fwdlattice, bwdlattice,
            params)

        for state, g in enumerate(self.gmms):
            _, lgmm_posteriors = g.eval(obs)
            lgmm_posteriors += np.log(posteriors[:, state][:, np.newaxis]
                                      + np.finfo(np.float).eps)
            gmm_posteriors = np.exp(lgmm_posteriors)
            tmp_gmm = GMM(g.n_components, covariance_type=g._covariance_type)
            n_features = g.means_.shape[1]
            tmp_gmm._set_covars(
                distribute_covar_matrix_to_match_covariance_type(
                    np.eye(n_features), g._covariance_type,
                    g.n_components))
            norm = tmp_gmm._do_mstep(obs, gmm_posteriors, params)

            if np.any(np.isnan(tmp_gmm.covars_)):
                raise ValueError

            stats['norm'][state] += norm
            if 'm' in params:
                stats['means'][state] += tmp_gmm.means_ * norm[:, np.newaxis]
            if 'c' in params:
                if tmp_gmm._covariance_type == 'tied':
                    stats['covars'][state] += tmp_gmm.covars_ * norm.sum()
                else:
                    cvnorm = np.copy(norm)
                    shape = np.ones(tmp_gmm.covars_.ndim)
                    shape[0] = np.shape(tmp_gmm.covars_)[0]
                    cvnorm.shape = shape
                    stats['covars'][state] += tmp_gmm.covars_ * cvnorm

    def _do_mstep(self, stats, params):
        super(GMMHMM, self)._do_mstep(stats, params)
        # All that is left to do is to apply covars_prior to the
        # parameters updated in _accumulate_sufficient_statistics.
        for state, g in enumerate(self.gmms):
            n_features = g.means_.shape[1]
            norm = stats['norm'][state]
            if 'w' in params:
                g.weights_ = normalize(norm)
            if 'm' in params:
                g.means_ = stats['means'][state] / norm[:, np.newaxis]
            if 'c' in params:
                if g._covariance_type == 'tied':
                    g.covars_ = ((stats['covars'][state]
                                 + self.covars_prior * np.eye(n_features))
                                / norm.sum())
                else:
                    cvnorm = np.copy(norm)
                    shape = np.ones(g.covars_.ndim)
                    shape[0] = np.shape(g.covars_)[0]
                    cvnorm.shape = shape
                    if (g._covariance_type in ['spherical', 'diag']):
                        g.covars_ = (stats['covars'][state]
                                    + self.covars_prior) / cvnorm
                    elif g._covariance_type == 'full':
                        eye = np.eye(n_features)
                        g.covars_ = ((stats['covars'][state]
                                     + self.covars_prior * eye[np.newaxis])
                                    / cvnorm)<|MERGE_RESOLUTION|>--- conflicted
+++ resolved
@@ -951,22 +951,12 @@
     >>> from sklearn.hmm import GMMHMM
     >>> GMMHMM(n_components=2, n_mix=10, covariance_type='diag')
     ... # doctest: +ELLIPSIS, +NORMALIZE_WHITESPACE
-<<<<<<< HEAD
-    GMMHMM(covariance_type=None,
-        gmms=[GMM(covariance_type=None, min_covar=0.001, n_components=10,
-            random_state=None, thresh=0.01), GMM(covariance_type=None,
-                min_covar=0.001, n_components=10, random_state=None,
-                thresh=0.01)],
-        n_components=2, n_mix=10, startprob=None, startprob_prior=1.0,
-        transmat=None, transmat_prior=1.0)
-=======
     GMMHMM(algorithm='viterbi', covariance_type='diag', covars_prior=0.01,
         gmms=[GMM(covariance_type=None, min_covar=0.001, n_components=10,
         random_state=None, thresh=0.01), GMM(covariance_type=None,
         min_covar=0.001, n_components=10, random_state=None, thresh=0.01)],
         n_components=2, n_mix=10, random_state=None, startprob=None,
         startprob_prior=1.0, transmat=None, transmat_prior=1.0)
->>>>>>> e361207e
 
     See Also
     --------
