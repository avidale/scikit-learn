"""
The :mod:`sklearn.linear_model` module implements a variety of linear models.
"""

# See http://scikit-learn.sourceforge.net/modules/sgd.html and
# http://scikit-learn.sourceforge.net/modules/linear_model.html for
# complete documentation.

from ._base import LinearRegression
from ._bayes import BayesianRidge, ARDRegression
from ._least_angle import (Lars, LassoLars, lars_path, lars_path_gram, LarsCV,
                           LassoLarsCV, LassoLarsIC)
from ._coordinate_descent import (Lasso, ElasticNet, LassoCV, ElasticNetCV,
                                  lasso_path, enet_path, MultiTaskLasso,
                                  MultiTaskElasticNet, MultiTaskElasticNetCV,
                                  MultiTaskLassoCV)
from ._glm import (PoissonRegressor,
                   GammaRegressor, TweedieRegressor)
from ._huber import HuberRegressor
from ._sgd_fast import Hinge, Log, ModifiedHuber, SquaredLoss, Huber
from ._stochastic_gradient import SGDClassifier, SGDRegressor
from ._ridge import (Ridge, RidgeCV, RidgeClassifier, RidgeClassifierCV,
                     ridge_regression)
from ._logistic import LogisticRegression, LogisticRegressionCV
from ._omp import (orthogonal_mp, orthogonal_mp_gram,
                   OrthogonalMatchingPursuit, OrthogonalMatchingPursuitCV)
from ._passive_aggressive import PassiveAggressiveClassifier
from ._passive_aggressive import PassiveAggressiveRegressor
from ._perceptron import Perceptron

<<<<<<< HEAD
from .bayes import BayesianRidge, ARDRegression
from .least_angle import (Lars, LassoLars, lars_path, LarsCV, LassoLarsCV,
                          LassoLarsIC)
from .coordinate_descent import (Lasso, ElasticNet, LassoCV, ElasticNetCV,
                                 lasso_path, enet_path, MultiTaskLasso,
                                 MultiTaskElasticNet, MultiTaskElasticNetCV,
                                 MultiTaskLassoCV)
from .huber import HuberRegressor
from .sgd_fast import Hinge, Log, ModifiedHuber, SquaredLoss, Huber
from .stochastic_gradient import SGDClassifier, SGDRegressor
from .ridge import (Ridge, RidgeCV, RidgeClassifier, RidgeClassifierCV,
                    ridge_regression)
from .logistic import (LogisticRegression, LogisticRegressionCV,
                       logistic_regression_path)
from .omp import (orthogonal_mp, orthogonal_mp_gram, OrthogonalMatchingPursuit,
                  OrthogonalMatchingPursuitCV)
from .passive_aggressive import PassiveAggressiveClassifier
from .passive_aggressive import PassiveAggressiveRegressor
from .perceptron import Perceptron

from .randomized_l1 import (RandomizedLasso, RandomizedLogisticRegression,
                            lasso_stability_path)

from .ransac import RANSACRegressor
from .theil_sen import TheilSenRegressor
from .quantile import QuantileRegressor
=======
from ._ransac import RANSACRegressor
from ._theil_sen import TheilSenRegressor
>>>>>>> 8ebb614a

__all__ = ['ARDRegression',
           'BayesianRidge',
           'ElasticNet',
           'ElasticNetCV',
           'Hinge',
           'Huber',
           'HuberRegressor',
           'Lars',
           'LarsCV',
           'Lasso',
           'LassoCV',
           'LassoLars',
           'LassoLarsCV',
           'LassoLarsIC',
           'LinearRegression',
           'Log',
           'LogisticRegression',
           'LogisticRegressionCV',
           'ModifiedHuber',
           'MultiTaskElasticNet',
           'MultiTaskElasticNetCV',
           'MultiTaskLasso',
           'MultiTaskLassoCV',
           'OrthogonalMatchingPursuit',
           'OrthogonalMatchingPursuitCV',
           'PassiveAggressiveClassifier',
           'PassiveAggressiveRegressor',
           'Perceptron',
<<<<<<< HEAD
           'QuantileRegressor',
           'RandomizedLasso',
           'RandomizedLogisticRegression',
=======
>>>>>>> 8ebb614a
           'Ridge',
           'RidgeCV',
           'RidgeClassifier',
           'RidgeClassifierCV',
           'SGDClassifier',
           'SGDRegressor',
           'SquaredLoss',
           'TheilSenRegressor',
           'enet_path',
           'lars_path',
           'lars_path_gram',
           'lasso_path',
           'orthogonal_mp',
           'orthogonal_mp_gram',
           'ridge_regression',
           'RANSACRegressor',
           'PoissonRegressor',
           'GammaRegressor',
           'TweedieRegressor']<|MERGE_RESOLUTION|>--- conflicted
+++ resolved
@@ -28,37 +28,9 @@
 from ._passive_aggressive import PassiveAggressiveRegressor
 from ._perceptron import Perceptron
 
-<<<<<<< HEAD
-from .bayes import BayesianRidge, ARDRegression
-from .least_angle import (Lars, LassoLars, lars_path, LarsCV, LassoLarsCV,
-                          LassoLarsIC)
-from .coordinate_descent import (Lasso, ElasticNet, LassoCV, ElasticNetCV,
-                                 lasso_path, enet_path, MultiTaskLasso,
-                                 MultiTaskElasticNet, MultiTaskElasticNetCV,
-                                 MultiTaskLassoCV)
-from .huber import HuberRegressor
-from .sgd_fast import Hinge, Log, ModifiedHuber, SquaredLoss, Huber
-from .stochastic_gradient import SGDClassifier, SGDRegressor
-from .ridge import (Ridge, RidgeCV, RidgeClassifier, RidgeClassifierCV,
-                    ridge_regression)
-from .logistic import (LogisticRegression, LogisticRegressionCV,
-                       logistic_regression_path)
-from .omp import (orthogonal_mp, orthogonal_mp_gram, OrthogonalMatchingPursuit,
-                  OrthogonalMatchingPursuitCV)
-from .passive_aggressive import PassiveAggressiveClassifier
-from .passive_aggressive import PassiveAggressiveRegressor
-from .perceptron import Perceptron
-
-from .randomized_l1 import (RandomizedLasso, RandomizedLogisticRegression,
-                            lasso_stability_path)
-
-from .ransac import RANSACRegressor
-from .theil_sen import TheilSenRegressor
 from .quantile import QuantileRegressor
-=======
 from ._ransac import RANSACRegressor
 from ._theil_sen import TheilSenRegressor
->>>>>>> 8ebb614a
 
 __all__ = ['ARDRegression',
            'BayesianRidge',
@@ -88,12 +60,7 @@
            'PassiveAggressiveClassifier',
            'PassiveAggressiveRegressor',
            'Perceptron',
-<<<<<<< HEAD
            'QuantileRegressor',
-           'RandomizedLasso',
-           'RandomizedLogisticRegression',
-=======
->>>>>>> 8ebb614a
            'Ridge',
            'RidgeCV',
            'RidgeClassifier',
